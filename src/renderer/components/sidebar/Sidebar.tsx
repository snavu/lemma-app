import React, { useState } from 'react';
import './sidebar.css';

interface FileInfo {
  name: string;
  path: string;
  stats?: any;
}

interface SidebarProps {
  files: FileInfo[];
  onFileSelect: (filePath: string) => void;
  onNewNote: () => void;
  onSelectDirectory: () => void;
  onViewModeChange?: (mode: 'split' | 'editor' | 'preview') => void;
  viewMode: 'split' | 'editor' | 'preview';
  notesDirectory: string | null;
}

export const Sidebar: React.FC<SidebarProps> = ({ 
  files, 
  onFileSelect, 
  onNewNote,
  onSelectDirectory,
  onViewModeChange,
  viewMode,
  notesDirectory
}) => {
<<<<<<< HEAD
  // State for context menu
  const [contextMenu, setContextMenu] = useState<{
    show: boolean;
    x: number;
    y: number;
    filePath: string;
  }>({
    show: false,
    x: 0,
    y: 0,
    filePath: '',
  });

  // Handler for right-click on a file
  const handleContextMenu = useCallback(
    (e: React.MouseEvent, filePath: string) => {
      e.preventDefault();
      setContextMenu({
        show: true,
        x: e.clientX,
        y: e.clientY,
        filePath,
      });
    },
    []
  );

  // Close context menu
  const closeContextMenu = useCallback(() => {
    setContextMenu((prev) => ({ ...prev, show: false }));
  }, []);

  // Delete file handler
  const handleDeleteFile = useCallback(async () => {
    const { filePath } = contextMenu;
    if (!filePath) return;

    try {

      // Call the parent component's delete handler
      const success = await onDeleteFile(filePath);
      
      if (!success) {
        alert('Failed to delete file. Please try again.');
      }
    } catch (error) {
      console.error('Failed to delete file:', error);
      alert('Failed to delete file. Please try again.');
=======
  const handleViewModeChange = (mode: 'split' | 'editor' | 'preview') => {
    if (onViewModeChange) {
      onViewModeChange(mode);
>>>>>>> 590a4fa8
    }
  };
  
  return (
    <div className="sidebar">
      <div className="sidebar-nav">
        <div className="sidebar-nav-item">
          <svg className="sidebar-nav-item-icon" viewBox="0 0 24 24">
            <path fill="currentColor" d="M3,3H21V8H3V3M3,10H21V15H3V10M3,17H21V22H3V17Z" />
          </svg>
          Files
        </div>
        
        <div className="sidebar-nav-item active">
          <svg className="sidebar-nav-item-icon" viewBox="0 0 24 24">
            <path fill="currentColor" d="M13,9H18.5L13,3.5V9M6,2H14L20,8V20A2,2 0 0,1 18,22H6C4.89,22 4,21.1 4,20V4C4,2.89 4.89,2 6,2M15,18V16H6V18H15M18,14V12H6V14H18Z" />
          </svg>
          Notes
          <button 
            className="folder-button"
            onClick={onSelectDirectory}
            title="Select folder"
            style={{ marginLeft: 'auto', background: 'none', border: 'none', cursor: 'pointer', padding: '4px' }}
          >
            <svg viewBox="0 0 24 24" width="16" height="16">
              <path fill="currentColor" d="M10,4H4C2.89,4 2,4.89 2,6V18A2,2 0 0,0 4,20H20A2,2 0 0,0 22,18V8C22,6.89 21.1,6 20,6H12L10,4Z" />
            </svg>
          </button>
        </div>
        
        <div className="sidebar-nav-item">
          <svg className="sidebar-nav-item-icon" viewBox="0 0 24 24">
            <path fill="currentColor" d="M12,3C17.5,3 22,6.58 22,11C22,15.42 17.5,19 12,19C10.76,19 9.57,18.82 8.47,18.5C5.55,21 2,21 2,21C4.33,18.67 4.7,17.1 4.75,16.5C3.05,15.07 2,13.13 2,11C2,6.58 6.5,3 12,3Z" />
          </svg>
          Chat
        </div>
        
        {notesDirectory && (
          <div className="directory-info" style={{ padding: '8px', fontSize: '12px', color: '#777' }}>
            {notesDirectory}
          </div>
        )}
        
        {/* Files section header with new note button */}
        <div style={{ 
          display: 'flex', 
          alignItems: 'center', 
          justifyContent: 'space-between',
          padding: '8px 12px',
          marginTop: '10px'
        }}>
          <span style={{ fontSize: '13px', fontWeight: 'bold' }}>Files</span>
          <button 
            onClick={onNewNote}
            style={{
              background: 'none',
              border: 'none',
              cursor: 'pointer',
              padding: '4px',
              display: 'flex',
              alignItems: 'center',
              justifyContent: 'center'
            }}
            title="New note"
          >
            <svg viewBox="0 0 24 24" width="16" height="16">
              <path fill="currentColor" d="M19,13H13V19H11V13H5V11H11V5H13V11H19V13Z" />
            </svg>
          </button>
        </div>
        
        {/* Files list */}
        <div style={{ marginTop: '10px' }}>
          {files.length === 0 && notesDirectory && (
            <div style={{ padding: '10px', textAlign: 'center', fontSize: '13px', color: '#888' }}>
              No markdown files found
            </div>
          )}
          
          {!notesDirectory && (
            <div style={{ padding: '10px', textAlign: 'center', fontSize: '13px', color: '#888' }}>
              Select a folder to view files
            </div>
          )}
          
          {files.map((file) => (
            <div 
              key={file.path}
              className="sidebar-nav-item"
              onClick={() => onFileSelect(file.path)}
            >
              <svg className="sidebar-nav-item-icon" viewBox="0 0 24 24">
                <path fill="currentColor" d="M13,9V3.5L18.5,9M6,2C4.89,2 4,2.89 4,4V20A2,2 0 0,0 6,22H18A2,2 0 0,0 20,20V8L14,2H6Z" />
              </svg>
              {file.name}
            </div>
          ))}
        </div>
      </div>
      
      <div className="view-controls-container">
        <div className="view-controls">
          <button 
            className={viewMode === 'editor' ? 'active' : ''} 
            onClick={() => handleViewModeChange('editor')}
            title="Editor only"
          >
            <svg viewBox="0 0 24 24" width="16" height="16">
              <path fill="currentColor" d="M3,3H21V21H3V3M5,5V19H19V5H5Z" />
            </svg>
          </button>
          <button 
            className={viewMode === 'split' ? 'active' : ''} 
            onClick={() => handleViewModeChange('split')}
            title="Split view"
          >
            <svg viewBox="0 0 24 24" width="16" height="16">
              <path fill="currentColor" d="M13,3V21H21V3H13M3,21H11V3H3V21Z" />
            </svg>
          </button>
          <button 
            className={viewMode === 'preview' ? 'active' : ''} 
            onClick={() => handleViewModeChange('preview')}
            title="Preview only"
          >
            <svg viewBox="0 0 24 24" width="16" height="16">
              <path fill="currentColor" d="M19,3H5C3.89,3 3,3.89 3,5V19A2,2 0 0,0 5,21H19A2,2 0 0,0 21,19V5C21,3.89 20.1,3 19,3M19,5V19H5V5H19Z" />
            </svg>
          </button>
        </div>
      </div>
    </div>
  );
};<|MERGE_RESOLUTION|>--- conflicted
+++ resolved
@@ -26,7 +26,6 @@
   viewMode,
   notesDirectory
 }) => {
-<<<<<<< HEAD
   // State for context menu
   const [contextMenu, setContextMenu] = useState<{
     show: boolean;
@@ -75,11 +74,6 @@
     } catch (error) {
       console.error('Failed to delete file:', error);
       alert('Failed to delete file. Please try again.');
-=======
-  const handleViewModeChange = (mode: 'split' | 'editor' | 'preview') => {
-    if (onViewModeChange) {
-      onViewModeChange(mode);
->>>>>>> 590a4fa8
     }
   };
   
