--- conflicted
+++ resolved
@@ -4,10 +4,7 @@
 import * as graphService from './graph-service';
 import { inferenceService } from './main';
 import { config } from './main';
-<<<<<<< HEAD
 // import { c } from 'vite/dist/node/moduleRunnerTransport.d-CXw_Ws6P';
-=======
->>>>>>> f6564429
 import { viewMode } from 'src/shared/types';
 import { throttle } from 'lodash'; 
 
