import * as fs from 'fs';
import * as path from 'path';
import * as fileService from './file-service';
import * as graphService from './graph-service';
import { inferenceService } from './main';
import { config } from './main';
<<<<<<< HEAD
// import { c } from 'vite/dist/node/moduleRunnerTransport.d-CXw_Ws6P';
=======
import { c } from 'vite/dist/node/moduleRunnerTransport.d-CXw_Ws6P';
import { viewMode } from 'src/shared/types';
import { throttle } from 'lodash'; 

import { BrowserWindow } from 'electron';

// Helper function to send events to all renderer processes
export const notifyGraphRefresh = throttle(() => {
  const windows = BrowserWindow.getAllWindows();
  for (const win of windows) {
    if (!win.isDestroyed()) {
      win.webContents.send('graph-refresh');
    }
  }
}, 300, { leading: true, trailing: true });
>>>>>>> 013445e4

/**
 * Updates a parent note with links to all its chunk files
 */
const updateParentWithChunkLinks = async (parentFilename: string, chunkFilenames: string[]): Promise<boolean> => {
  try {
    // Get directories
    const notesDir = config.getMainNotesDirectory();
    const generatedDir = fileService.getGeneratedFolderPath();

    if (!notesDir || !generatedDir) {
      console.error('Directories not set');
      return false;
    }

    // Path to parent file in the generated directory
    const parentPath = path.join(generatedDir, parentFilename);

    if (!fs.existsSync(parentPath)) {
      console.error(`Parent file not found in generated directory: ${parentFilename}`);
      return false;
    }

    // Read the current content
    let content = fs.readFileSync(parentPath, 'utf8');

    // Remove any existing chunk links section
    content = content.replace(/\n\n## Chunks\n([\s\S]*?)(\n\n|$)/, '\n\n');

    // Format the chunks section
    let chunksSection = '\n\n## Chunks\n';
    for (const chunkFilename of chunkFilenames) {
      // Extract chunk number from filename
      const chunkMatch = chunkFilename.match(/_chunk(\d+)\.md$/);
      const chunkNum = chunkMatch ? chunkMatch[1] : '?';

      // Format as a link without the .md extension
      const linkName = chunkFilename.replace('.md', '');
      chunksSection += `- [[${linkName}]] (Chunk ${chunkNum})\n`;
    }

    // Append the chunks section to the content
    content += chunksSection;

    // Write the updated content back to the file
    fs.writeFileSync(parentPath, content);

    // Update the node in the graph to include links to all chunks
    const linkedFiles = graphService.parse_file_links(content, [...chunkFilenames, parentFilename]);
    createNodeInAgiGraph(parentFilename, linkedFiles, 'assisted');

    return true;
  } catch (error) {
    console.error(`Error updating parent with chunk links: ${error}`);
    return false;
  }
};

/**
 * Process the content of a file to extract linked files
 */
const parseFileLinks = (content: string, availableFiles: string[]): string[] => {
  return graphService.parse_file_links(content, availableFiles);
};

/**
 * Cleans up existing chunk files for a note
 */
const cleanupChunkFiles = (filename: string): void => {
  try {
    // Get generated directory
    const generatedDir = fileService.getGeneratedFolderPath();
    if (!generatedDir) {
      console.error('Generated directory not set');
      return;
    }

    const baseFilename = filename.split('.')[0];
    const chunkPrefix = `generated_${baseFilename}_`;

    try {
      const generatedFiles = fs.readdirSync(generatedDir);
      // Keep track of deleted chunks to update graph
      const deletedChunks: string[] = [];

      generatedFiles.forEach(file => {
        if (file.startsWith(chunkPrefix) && file.endsWith('.md')) {
          const generatedFilePath = path.join(generatedDir, file);
          fs.unlinkSync(generatedFilePath);
          console.log(`Deleted chunk file: ${file}`);
          deletedChunks.push(file);

          // Also delete the node from AGI graph
          deleteNodeFromAgiGraph(file);
        }
      });
    } catch (error) {
      console.error(`Error cleaning up chunk files for ${filename}:`, error);
    }
  } catch (error) {
    console.error(`Error in cleanupChunkFiles: ${error}`);
  }
};

/**
 * Helper function to extract linked references from content
 */
const extractLinkedReferences = (content: string): string[] => {
  const linkedRefs: string[] = [];
  const regex = /\[\[(.*?)\]\]/g;

  let match;
  while ((match = regex.exec(content)) !== null) {
    linkedRefs.push(match[1]);
  }

  return linkedRefs;
};

/**
 * Call the LLM API to get semantic chunking recommendations
 */
export const chunk = async (filename: string, content: string, type: string): Promise<boolean> => {
  try {
    // Get generated directory
    const generatedDir = fileService.getGeneratedFolderPath();
    if (!generatedDir) {
      console.error('Generated directory not set');
      return false;
    }

    console.log(`Chunking file: ${filename}, type: ${type}`);

    // Remove the existing chunks section if present
    let cleanedContent = content;
    const chunksHeader = "## Chunks";
    const chunksIndex = content.indexOf(chunksHeader);
    if (chunksIndex !== -1) {
      cleanedContent = content.substring(0, chunksIndex).trim();
    }

    // Call LLM to determine logical chunks
    const chunkResults = await inferenceService.getChunks(cleanedContent, filename);

    if (!chunkResults || !chunkResults.chunks || chunkResults.chunks.length === 0) {
      console.error('Failed to get chunk recommendations from LLM');
      return false;
    }


    // Create files for each chunk
    const chunkFilenames: string[] = [];
    for (let i = 0; i < chunkResults.chunks.length; i++) {
      const chunk = chunkResults.chunks[i];

      // Create a safe filename
      const baseFilename = filename.split('.')[0];
      const safeTitle = chunk.title
        .replace(/[^\w\s]/g, '') // Remove special chars
        .replace(/\s+/g, '_') // Replace spaces with underscores
        .substring(0, 30); // Limit length

      const chunkFilename = `generated_${baseFilename}_${safeTitle}_chunk${i + 1}.md`;
      const chunkPath = path.join(generatedDir, chunkFilename);

      // Create chunk content with metadata
      const chunkContent = `${chunk.content}` + ` \n\n --- \n Linked note: [[${filename.replace('.md', '')}]]`;

      // Write the chunk file
      fs.writeFileSync(chunkPath, chunkContent);

      createNodeInAgiGraph(chunkFilename, [], 'assisted');

      // Track this chunk filename
      chunkFilenames.push(chunkFilename);
    }


    for (let i = 0; i < chunkResults.chunks.length; i++) {
      const chunk = chunkResults.chunks[i];
      // Extract linked references to add to graph
      const availableFiles = [...chunkFilenames, filename];
      const chunkContent = `${chunk.content}` + ` \n\n --- \n Linked note: [[${filename.replace('.md', '')}]]`;
      const linkedFiles = parseFileLinks(chunkContent, availableFiles);

      // Add to graph
      createNodeInAgiGraph(chunkFilenames[i], linkedFiles, 'assisted');

    }

    // Update the parent note with links to all chunks
    if (chunkFilenames.length > 0) {
      await updateParentWithChunkLinks(filename, chunkFilenames);
    }

    return true;
  } catch (error) {
    console.error('Error chunking file:', error);
    return false;
  }
};

/**
 * Copy a file from user notes to AGI notes directory
 */
const copyFileToAgi = async (filename: string): Promise<boolean> => {
  try {
    const notesDir = config.getMainNotesDirectory();
    console.log('copyFileToAgi:', notesDir);
    if (!notesDir) {
      console.error('Notes directory not set');
      return false;
    }

    const generatedDir = fileService.getGeneratedFolderPath();
    if (!generatedDir) {
      console.error('Generated directory not set');
      return false;
    }

    const sourcePath = path.join(notesDir, filename);
    const destPath = path.join(generatedDir, filename);

    // Read the source file
    const content = fileService.readFile(sourcePath);

    // Write to the destination file
    fs.writeFileSync(destPath, content);

    return true;
  } catch (error) {
    console.error(`Error copying file ${filename} to AGI directory: `, error);
    return false;
  }
};

/**
 * Create or update a node in the AGI graph
 */
const createNodeInAgiGraph = (filename: string, linkedFiles: string[], type: string): boolean => {
  try {
    // Get path to the AGI graph.json
    const agiGraphPath = fileService.getGeneratedGraphJsonPath();
    if (!agiGraphPath) {
      console.error('AGI graph path not set');
      return false;
    }

    // Read the AGI graph.json
    let graphData: { nodes: any[], links: any[] };
    try {
      const data = fs.readFileSync(agiGraphPath, 'utf8');
      graphData = JSON.parse(data);
    } catch (error) {
      console.error('Error reading AGI graph.json:', error);
      // Initialize empty graph if file doesn't exist or is invalid
      graphData = { nodes: [], links: [] };
    }

    // Check if node already exists
    const existingNode = graphData.nodes.find(node => node.name === filename);
    if (existingNode) {
      // Update existing node's links
      return updateLinksInAgiGraph(existingNode.id, linkedFiles, type);
    }

    // Calculate new node ID
    const newId = graphData.nodes.length > 0
      ? Math.max(...graphData.nodes.map(node => node.id)) + 1
      : 0;

    // Create new node
    const newNode = {
      id: newId,
      name: filename,
      type: type
    };

    // Add node to graph
    graphData.nodes.push(newNode);
    notifyGraphRefresh();

    // Create links to connected files
    for (const linkedFile of linkedFiles) {
      // Find target node
      let targetNode = graphData.nodes.find(node => node.name === linkedFile);

      if (!targetNode) {
        continue;
      }
      // Create link
      const newLink = {
        source: newId,
        target: targetNode.id,
        type: type
      };

      // Check if link already exists
      const existingLink = graphData.links.find(
        link => link.source === newId && link.target === targetNode.id
      );

      if (!existingLink) {
        graphData.links.push(newLink);
      }
    }

    // Write the updated graph data
    fs.writeFileSync(agiGraphPath, JSON.stringify(graphData, null, 2));

    return true;
  } catch (error) {
    console.error('Error creating node in AGI graph:', error);
    return false;
  }
};

/**
 * Update links in the AGI graph
 */
const updateLinksInAgiGraph = (nodeId: number, linkedFiles: string[], type: string): boolean => {
  try {
    // Get path to the AGI graph.json
    const agiGraphPath = fileService.getGeneratedGraphJsonPath();
    if (!agiGraphPath) {
      console.error('AGI graph path not set');
      return false;
    }

    // Read the AGI graph.json
    let graphData: { nodes: any[], links: any[] };
    try {
      const data = fs.readFileSync(agiGraphPath, 'utf8');
      graphData = JSON.parse(data);
    } catch (error) {
      console.error('Error reading AGI graph.json:', error);
      return false;
    }

    // Get all current links where this node is the source
    const currentLinks = graphData.links.filter(link => link.source === nodeId);
    const currentTargets = currentLinks.map(link => {
      const targetNode = graphData.nodes.find(n => n.id === link.target);
      return targetNode ? targetNode.name : null;
    }).filter(name => name !== null) as string[];

    // Add new links
    for (const linkedFile of linkedFiles) {
      if (!currentTargets.includes(linkedFile)) {
        // Find target node
        let targetNode = graphData.nodes.find(node => node.name === linkedFile);

        if (!targetNode) {
          continue;
        }

        // Create link
        const newLink = {
          source: nodeId,
          target: targetNode.id,
          type: type
        };

        graphData.links.push(newLink);
        notifyGraphRefresh();
      }
    }

    // Remove deleted links
    for (const currentTarget of currentTargets) {
      if (!linkedFiles.includes(currentTarget)) {
        const targetNode = graphData.nodes.find(node => node.name === currentTarget);
        if (targetNode) {
          const linkIndex = graphData.links.findIndex(
            link => link.source === nodeId && link.target === targetNode.id
          );

          // TODO: investigate why this is not working
          if (linkIndex !== -1) {
            //graphData.links.splice(linkIndex, 1);
          }
        }
      }
    }

    // Write the updated graph data
    fs.writeFileSync(agiGraphPath, JSON.stringify(graphData, null, 2));

    return true;
  } catch (error) {
    console.error('Error updating links in AGI graph:', error);
    return false;
  }
};

/**
 * Delete a node from the AGI graph
 */
const deleteNodeFromAgiGraph = (filename: string): boolean => {
  try {
    // Get path to the AGI graph.json
    const agiGraphPath = fileService.getGeneratedGraphJsonPath();
    if (!agiGraphPath) {
      console.error('AGI graph path not set');
      return false;
    }

    // Read the AGI graph.json
    let graphData: { nodes: any[], links: any[] };
    try {
      const data = fs.readFileSync(agiGraphPath, 'utf8');
      graphData = JSON.parse(data);
    } catch (error) {
      console.error('Error reading AGI graph.json:', error);
      return false;
    }

    // Find the node
    const node = graphData.nodes.find(node => node.name === filename);
    if (!node) {
      return true; // Node doesn't exist, nothing to delete
    }

    // Delete node
    const nodeIndex = graphData.nodes.findIndex(n => n.id === node.id);
    if (nodeIndex !== -1) {
      graphData.nodes.splice(nodeIndex, 1);
    }

    // Delete all links where this node is source OR target
    graphData.links = graphData.links.filter(
      link => link.source !== node.id && link.target !== node.id
    );
    notifyGraphRefresh();

    // Write the updated graph data
    fs.writeFileSync(agiGraphPath, JSON.stringify(graphData, null, 2));

    return true;
  } catch (error) {
    console.error('Error deleting node from AGI graph:', error);
    return false;
  }
};

/**
 * Sync user notes with AGI notes
 */
export const syncAgi = async (): Promise<boolean> => {
  try {
    // Get notes directory
    const notesDir = config.getMainNotesDirectory();
    if (!notesDir) {
      console.error('Notes directory not set');
      return false;
    }

    // Get generated directory
    const generatedDir = fileService.getGeneratedFolderPath();
    if (!generatedDir) {
      console.error('Generated directory not set');
      return false;
    }

    // Step 1: Get all user filenames
    const viewMode = 'main ' as viewMode;
    const userFiles = await fileService.getFilesFromDirectory(viewMode);
    const userFilenames = userFiles.map(file => file.name);

    // Step 2: Get all AGI filenames (without "generated_" prefix)
    const agiFilenames: string[] = [];
    try {
      const agiFiles = fs.readdirSync(generatedDir);
      agiFiles.forEach(file => {
        if (file.toLowerCase().endsWith('.md') && !file.startsWith('generated_')) {
          agiFilenames.push(file);
        }
      });
    } catch (error) {
      console.error('Error reading AGI directory:', error);
      return false;
    }


    // Step 3: For each AGI filename not in user directory, delete AGI files
    for (const filename of agiFilenames) {
      if (!userFilenames.includes(filename)) {
        console.log(`Removing AGI file not in user directory: ${filename} `);

        // Delete file from AGI directory
        const filePath = path.join(generatedDir, filename);
        try {
          fs.unlinkSync(filePath);
        } catch (error) {
          console.error(`Error deleting file ${filename} from AGI directory: `, error);
        }

        // Delete the node from AGI graph
        deleteNodeFromAgiGraph(filename);

        // Also delete any generated files related to this filename
        try {
          const generatedFiles = fs.readdirSync(generatedDir);
          generatedFiles.forEach(file => {
            if (file.startsWith(`generated_${filename.split('.')[0]} `) && file.endsWith('.md')) {
              const generatedFilePath = path.join(generatedDir, file);
              fs.unlinkSync(generatedFilePath);
              console.log(`Deleted related generated file: ${file} `);
            }
          });
        } catch (error) {
          console.error(`Error deleting related generated files for ${filename}: `, error);
        }
      }
    }


    let newFileNames = [];
    // Step 3: For each user file not in AGI directory, copy user files to AGI directory
    for (const filename of userFilenames) {
      if (!agiFilenames.includes(filename)) {
        console.log(`Syncing user file to AGI: ${filename} `);

        // Copy file to AGI directory
        await copyFileToAgi(filename);
        newFileNames.push(filename);
      }
    }

    // Step 4: For each new file
    for (const filename of newFileNames) {

      // Read file content
      const filePath = path.join(notesDir, filename);
      const content = fileService.readFile(filePath);

      // Parse file links
      const linkedFiles = parseFileLinks(content, userFilenames);

      // Create node in AGI graph
      createNodeInAgiGraph(filename, linkedFiles, 'user');

      // Chunk the file
      const result = await chunk(filename, content, 'assisted');

      if (!result) {
        console.error(`Error chunking file: ${filename} `);
        return false;
      }

    }
    notifyGraphRefresh();

    return true;
  } catch (error) {
    console.error('Error syncing user with AGI:', error);
    return false;
  }
};

/**
 * Update AGI when a specific user file is added or modified
 */
export const updateFileInAgi = async (filename: string): Promise<boolean> => {
  try {
    // Get notes directory
    const notesDir = config.getMainNotesDirectory();
    if (!notesDir) {
      console.error('Notes directory not set');
      return false;
    }

    // Get generated directory
    const generatedDir = fileService.getGeneratedFolderPath();
    if (!generatedDir) {
      console.error('Generated directory not set');
      return false;
    }

    // Check if the file exists in the user directory
    const userFilePath = path.join(notesDir, filename);
    if (!fs.existsSync(userFilePath)) {
      // If the file doesn't exist in user directory, delete it from AGI directory
      return removeFileFromAgi(filename);
    }

    // First, clean up any existing chunk files for this note
    cleanupChunkFiles(filename);

    // Copy the file to AGI directory
    const copied = await copyFileToAgi(filename);
    if (!copied) return false;

    // Read the file content
    const content = fileService.readFile(userFilePath);

    // Get all user filenames to validate links
    const viewMode = 'main ' as viewMode;
    const userFiles = await fileService.getFilesFromDirectory(viewMode);
    const userFilenames = userFiles.map(file => file.name);

    // Parse file links
    const linkedFiles = parseFileLinks(content, userFilenames);

    // Update the node in AGI graph
    createNodeInAgiGraph(filename, linkedFiles, 'user');

    // Chunk the file
    const result = await chunk(filename, content, 'assisted');

    if (!result) {
      console.error(`Error chunking file: ${filename} `);
      return false;
    }

    return true;
  } catch (error) {
    console.error('Error updating file in AGI:', error);
    return false;
  }
};

/**
 * Remove a user file from AGI
 */
export const removeFileFromAgi = (filename: string): boolean => {
  try {
    // Get generated directory
    const generatedDir = fileService.getGeneratedFolderPath();
    if (!generatedDir) {
      console.error('Generated directory not set');
      return false;
    }

    // Delete the file from AGI directory
    const agiFilePath = path.join(generatedDir, filename);
    if (fs.existsSync(agiFilePath)) {
      fs.unlinkSync(agiFilePath);
      console.log(`Deleted file from AGI directory: ${filename} `);
    }

    // Delete the node from AGI graph
    deleteNodeFromAgiGraph(filename);

    // Clean up any chunk files
    cleanupChunkFiles(filename);

    return true;
  } catch (error) {
    console.error('Error removing file from AGI:', error);
    return false;
  }
};<|MERGE_RESOLUTION|>--- conflicted
+++ resolved
@@ -4,9 +4,6 @@
 import * as graphService from './graph-service';
 import { inferenceService } from './main';
 import { config } from './main';
-<<<<<<< HEAD
-// import { c } from 'vite/dist/node/moduleRunnerTransport.d-CXw_Ws6P';
-=======
 import { c } from 'vite/dist/node/moduleRunnerTransport.d-CXw_Ws6P';
 import { viewMode } from 'src/shared/types';
 import { throttle } from 'lodash'; 
@@ -22,7 +19,6 @@
     }
   }
 }, 300, { leading: true, trailing: true });
->>>>>>> 013445e4
 
 /**
  * Updates a parent note with links to all its chunk files
