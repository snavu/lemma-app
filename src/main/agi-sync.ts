--- conflicted
+++ resolved
@@ -527,10 +527,7 @@
 
         // Chunk the file
         const result = await chunk(filename, content, 'assisted');
-<<<<<<< HEAD
-=======
-
->>>>>>> 0bb6d76a
+
         if (!result) {
           console.error(`Error chunking file: ${filename}`);
           return false;
