--- conflicted
+++ resolved
@@ -2,11 +2,7 @@
 import * as path from 'path';
 import * as fs from 'fs';
 import { ChildProcess, spawn, spawnSync } from 'child_process';
-<<<<<<< HEAD
-import { upsertNote, queryAllNotes, queryNotesByTag, queryNotes } from './database';
-=======
 import { DbClient } from './database';
->>>>>>> 9e1e2b41
 
 // Handle creating/removing shortcuts on Windows when installing/uninstalling
 if (require('electron-squirrel-startup')) {
