--- conflicted
+++ resolved
@@ -18,12 +18,8 @@
       preload: path.join(__dirname, 'preload.js'),
       nodeIntegration: false,
       contextIsolation: true,
-      sandbox: true,
-    },
-<<<<<<< HEAD
-    frame: false, // Remove default frame for custom header
-    backgroundColor: '#202020', // Match Obsidian background
-=======
+      nodeIntegration: false,
+    },
   });
 
   // Load the index.html file
@@ -181,7 +177,6 @@
       console.error('Error creating file:', error);
       throw error;
     }
->>>>>>> b6ce3cd1
   });
 
   // Handle window control messages
