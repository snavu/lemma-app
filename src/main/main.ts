import { app, BrowserWindow, dialog, ipcMain, Menu, shell } from 'electron';
import * as path from 'path';
<<<<<<< HEAD
import * as fileService from './file-service';
import * as chromaService from './chroma-service';
import * as graphLoader from './graph-loader';
=======
import * as fs from 'fs';
import { ChildProcess, spawn, spawnSync } from 'child_process';
import { DbClient } from './database';
>>>>>>> 59c33743

// Handle creating/removing shortcuts on Windows when installing/uninstalling
if (require('electron-squirrel-startup')) {
  app.quit();
}

let mainWindow: BrowserWindow | null = null;
<<<<<<< HEAD
=======
let notesDirectory: string | null = null;
let chromaProcess: null | ChildProcess;
let database: DbClient;

// Starts up the ChromaDB by executing `chroma run --path lemma-db`
const startChromaDb = (): void => {
  const venvPath = path.join(process.cwd(), 'venv');
  const chromaRunCommand = process.platform === 'win32'
    ? path.join(venvPath, 'Scripts', 'chroma.exe')
    : path.join(venvPath, 'bin', 'chroma');

  const dbPath = path.join(process.cwd(), 'lemma-db');

  console.log('Starting ChromaDB server...');
  // Run `chroma run --path lemma-db`
  chromaProcess = spawn(chromaRunCommand, ['run', '--path', dbPath], {
    cwd: process.cwd(),
    stdio: 'inherit',
    detached: true,
    windowsHide: true
  });

  chromaProcess.on('error', (err) => {
    console.error('Failed to start Chroma:', err.message);
  });

  console.log("Started ChromaDB server with PID:", chromaProcess.pid);
};

const endChromaDb = (): void => {
  if (chromaProcess && !isNaN(chromaProcess.pid) && !chromaProcess.killed) {
    if (process.platform === 'win32') {
      chromaProcess.kill('SIGTERM'); // Kill only the main process
    }
    else {
      process.kill(-chromaProcess.pid); // Kill the whole process group
    }
    console.log('Closed ChromaDB server with PID:', chromaProcess.pid);
    chromaProcess = undefined;
  }
};
>>>>>>> 59c33743

const createWindow = (): void => {
  // Create the browser window
  mainWindow = new BrowserWindow({
    width: 1600,
    height: 900,
    frame: false,
    webPreferences: {
      preload: path.join(__dirname, 'preload.js'),
      contextIsolation: true,
      nodeIntegration: false,
      devTools: false 
    },
  });

  // Load the index.html file
  if (process.env.NODE_ENV === 'development') {
    mainWindow.loadURL('http://localhost:5173');
    mainWindow.webContents.openDevTools(); // Open DevTools in development
  } else {
    // When running in production, load from the dist folder
    mainWindow.loadFile(path.join(__dirname, '../dist/index.html'));
  }

  // Initialize file system and notify renderer
  initializeFileSystem();
};

// Initialize the file system configuration
const initializeFileSystem = (): void => {
  // First try to load existing settings
  const notesDir = fileService.loadConfigSettings();
  
  // If no directory is set after loading config, set up the default one
  if (!notesDir) {
    const newDir = fileService.setupDefaultNotesDirectory();
    
    // Notify renderer about the default directory if window is ready
    if (mainWindow && newDir) {
      mainWindow.webContents.send('notes-directory-selected', newDir);
      
      // Sync graph with files in the directory
      graphLoader.syncGraphWithFiles().then(success => {
        if (success) {
          console.log('Graph successfully synced with files');
        } else {
          console.error('Failed to sync graph with files');
        }
      });
    }
  } else {
    // If directory exists from config, ensure it has the proper structure
    fileService.ensureNotesDirectoryStructure(notesDir);
    
    // Notify renderer about the directory
    if (mainWindow) {
      mainWindow.webContents.send('notes-directory-selected', notesDir);
      
      // Sync graph with files in the directory
      graphLoader.syncGraphWithFiles().then(success => {
        if (success) {
          console.log('Graph successfully synced with files');
        } else {
          console.error('Failed to sync graph with files');
        }
      });
    }
  }
};

// Create app menu
const createAppMenu = () => {
  const template: Electron.MenuItemConstructorOptions[] = [
    {
      label: 'File',
      submenu: [
        {
          label: 'New Note',
          accelerator: 'CmdOrCtrl+N',
          click: () => {
            if (mainWindow) mainWindow.webContents.send('new-note');
          }
        },
        {
          label: 'Open Notes Folder',
          accelerator: 'CmdOrCtrl+O',
          click: selectNotesDirectory,
        },
        { type: 'separator' },
        {
          label: 'Quit',
          accelerator: 'CmdOrCtrl+Q',
          click: () => app.quit()
        }
      ]
    },
    {
      label: 'Edit',
      submenu: [
        { role: 'undo' },
        { role: 'redo' },
        { type: 'separator' },
        { role: 'cut' },
        { role: 'copy' },
        { role: 'paste' }
      ]
    },
    {
      label: 'View',
      submenu: [
        { role: 'reload' },
        { role: 'forceReload' },
        { role: 'toggleDevTools' },
        { type: 'separator' },
        { role: 'resetZoom' },
        { role: 'zoomIn' },
        { role: 'zoomOut' },
        { type: 'separator' },
        { role: 'togglefullscreen' }
      ]
    }
  ];

  const menu = Menu.buildFromTemplate(template);
  Menu.setApplicationMenu(menu);
};

// Select notes directory
const selectNotesDirectory = async (): Promise<string | null> => {
  if (!mainWindow) return null;

  const result = await dialog.showOpenDialog(mainWindow, {
    properties: ['openDirectory'],
    title: 'Select Notes Directory'
  });

  if (!result.canceled && result.filePaths.length > 0) {
    const directory = result.filePaths[0];
    fileService.setNotesDirectory(directory);

    // Notify renderer about the selected directory
    mainWindow.webContents.send('notes-directory-selected', directory);
    
    // Sync graph with files in the new directory
    graphLoader.syncGraphWithFiles().then(success => {
      if (success) {
        console.log('Graph successfully synced with files in new directory');
      } else {
        console.error('Failed to sync graph with files in new directory');
      }
    });

    return directory;
  }

  return null;
};

// Set up IPC handlers for main process communication with renderer
const setupIpcHandlers = (): void => {
<<<<<<< HEAD
  // External URL handling
=======

  ipcMain.handle('tag-search-query', async (_, searchQuery, notesDirectory) => {
    return database.queryNotesByTag(searchQuery, notesDirectory);
  });

  ipcMain.handle('keyword-search-query', async (_, searchQuery, notesDirectory) => {
    return database.queryNotes(searchQuery, notesDirectory);
  });

>>>>>>> 59c33743
  ipcMain.handle('open-external', async (_, url) => {
    return await shell.openExternal(url);
  });
  
  // File system operations
  ipcMain.handle('select-notes-directory', selectNotesDirectory);
  ipcMain.handle('get-files', fileService.getFilesFromDirectory);
  ipcMain.handle('read-file', (_, filePath) => fileService.readFile(filePath));
  
  // Modified save-file handler to update the graph
  ipcMain.handle('save-file', async (_, { filePath, content, updateHashtags }) => {
<<<<<<< HEAD
    const result = await fileService.saveFile(filePath, content, updateHashtags);
    if (result.success) {
      // Update the graph for this file
      const filename = path.basename(filePath);
      await graphLoader.updateFileInGraph(filename);
=======
    try {
      fs.writeFileSync(filePath, content);
      // Update vector database on new file content
      await database.upsertNotes(notesDirectory, filePath, content);
      return { success: true };
    } catch (error) {
      console.error('Error saving file:', error);
      throw error;
>>>>>>> 59c33743
    }
    return result;
  });
  
  // Modified create-file handler to update the graph
  ipcMain.handle('create-file', async (_, fileName) => {
    const result = fileService.createFile(fileName);
    if (result.success) {
      // Add the new file to the graph
      await graphLoader.updateFileInGraph(fileName);
    }
    return result;
  });
  
  // Modified delete-file handler to update the graph
  ipcMain.handle('delete-file', (_, filePath) => {
    const result = fileService.deleteFile(filePath);
    if (result.success) {
      // Remove the file from the graph
      const filename = path.basename(filePath);
      graphLoader.removeFileFromGraph(filename);
    }
    return result;
  });
  
  ipcMain.handle('get-notes-directory', fileService.getNotesDirectory);
  
  // Graph file path operations
  ipcMain.handle('get-graph-json-path', fileService.getGraphJsonPath);
  ipcMain.handle('get-generated-graph-json-path', fileService.getGeneratedGraphJsonPath);
  ipcMain.handle('get-generated-folder-path', fileService.getGeneratedFolderPath);
  
  // New graph-related handlers
  ipcMain.handle('sync-graph', async () => {
    return await graphLoader.syncGraphWithFiles();
  });

  // Window control messages
  ipcMain.on('window-control', (_, command) => {
    if (!mainWindow) return;

    switch (command) {
      case 'minimize':
        mainWindow.minimize();
        break;
      case 'maximize':
        if (mainWindow.isMaximized()) {
          mainWindow.unmaximize();
        } else {
          mainWindow.maximize();
        }
        break;
      case 'close':
        mainWindow.close();
        break;
    }
  });
};

// App lifecycle events
app.on('ready', () => {
  chromaService.startChromaDb();
  createWindow();
  createAppMenu();
  setupIpcHandlers();
  database = new DbClient();
});

app.on('window-all-closed', () => {
  if (process.platform !== 'darwin') {
    app.quit();
  } else {
    chromaService.endChromaDb();
  }
});

app.on('activate', () => {
  if (BrowserWindow.getAllWindows().length === 0) {
    if (!chromaService.isChromaRunning()) {
      chromaService.startChromaDb();
    }
    createWindow();
  }
});

app.on('before-quit', () => {
  chromaService.endChromaDb();
});<|MERGE_RESOLUTION|>--- conflicted
+++ resolved
@@ -1,14 +1,11 @@
 import { app, BrowserWindow, dialog, ipcMain, Menu, shell } from 'electron';
 import * as path from 'path';
-<<<<<<< HEAD
+import * as fs from 'fs';
+import { ChildProcess, spawn, spawnSync } from 'child_process';
+import { DbClient } from './database';
 import * as fileService from './file-service';
 import * as chromaService from './chroma-service';
 import * as graphLoader from './graph-loader';
-=======
-import * as fs from 'fs';
-import { ChildProcess, spawn, spawnSync } from 'child_process';
-import { DbClient } from './database';
->>>>>>> 59c33743
 
 // Handle creating/removing shortcuts on Windows when installing/uninstalling
 if (require('electron-squirrel-startup')) {
@@ -16,50 +13,7 @@
 }
 
 let mainWindow: BrowserWindow | null = null;
-<<<<<<< HEAD
-=======
-let notesDirectory: string | null = null;
-let chromaProcess: null | ChildProcess;
 let database: DbClient;
-
-// Starts up the ChromaDB by executing `chroma run --path lemma-db`
-const startChromaDb = (): void => {
-  const venvPath = path.join(process.cwd(), 'venv');
-  const chromaRunCommand = process.platform === 'win32'
-    ? path.join(venvPath, 'Scripts', 'chroma.exe')
-    : path.join(venvPath, 'bin', 'chroma');
-
-  const dbPath = path.join(process.cwd(), 'lemma-db');
-
-  console.log('Starting ChromaDB server...');
-  // Run `chroma run --path lemma-db`
-  chromaProcess = spawn(chromaRunCommand, ['run', '--path', dbPath], {
-    cwd: process.cwd(),
-    stdio: 'inherit',
-    detached: true,
-    windowsHide: true
-  });
-
-  chromaProcess.on('error', (err) => {
-    console.error('Failed to start Chroma:', err.message);
-  });
-
-  console.log("Started ChromaDB server with PID:", chromaProcess.pid);
-};
-
-const endChromaDb = (): void => {
-  if (chromaProcess && !isNaN(chromaProcess.pid) && !chromaProcess.killed) {
-    if (process.platform === 'win32') {
-      chromaProcess.kill('SIGTERM'); // Kill only the main process
-    }
-    else {
-      process.kill(-chromaProcess.pid); // Kill the whole process group
-    }
-    console.log('Closed ChromaDB server with PID:', chromaProcess.pid);
-    chromaProcess = undefined;
-  }
-};
->>>>>>> 59c33743
 
 const createWindow = (): void => {
   // Create the browser window
@@ -220,9 +174,6 @@
 
 // Set up IPC handlers for main process communication with renderer
 const setupIpcHandlers = (): void => {
-<<<<<<< HEAD
-  // External URL handling
-=======
 
   ipcMain.handle('tag-search-query', async (_, searchQuery, notesDirectory) => {
     return database.queryNotesByTag(searchQuery, notesDirectory);
@@ -232,7 +183,6 @@
     return database.queryNotes(searchQuery, notesDirectory);
   });
 
->>>>>>> 59c33743
   ipcMain.handle('open-external', async (_, url) => {
     return await shell.openExternal(url);
   });
@@ -244,23 +194,12 @@
   
   // Modified save-file handler to update the graph
   ipcMain.handle('save-file', async (_, { filePath, content, updateHashtags }) => {
-<<<<<<< HEAD
     const result = await fileService.saveFile(filePath, content, updateHashtags);
     if (result.success) {
-      // Update the graph for this file
       const filename = path.basename(filePath);
       await graphLoader.updateFileInGraph(filename);
-=======
-    try {
-      fs.writeFileSync(filePath, content);
-      // Update vector database on new file content
-      await database.upsertNotes(notesDirectory, filePath, content);
-      return { success: true };
-    } catch (error) {
-      console.error('Error saving file:', error);
-      throw error;
->>>>>>> 59c33743
-    }
+      await database.upsertNotes(fileService.notesDirectory, filePath, content);
+    }      
     return result;
   });
   
